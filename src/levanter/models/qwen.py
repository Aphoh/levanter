import dataclasses
from dataclasses import dataclass
from typing import Dict, Optional, Type, Union

import equinox as eqx
import jax.numpy as jnp
import jax.random as jrandom

import haliax as hax
import haliax.nn as hnn
from haliax import Axis, NamedArray
from haliax.jax_utils import maybe_rng_split, named_call, shaped_rng_split
from haliax.nn.scan import Stacked
from haliax.state_dict import ModuleWithStateDictSerialization

from levanter.compat.hf_checkpoints import HFCheckpointConverter
from levanter.models.attention import AttentionMask, dot_product_attention
from levanter.models.llama import LlamaConfig, LlamaEmbedding, LlamaMlp, LlamaRMSNorm, LlamaTransformer
from levanter.models.lm_model import LmConfig, LmHeadModel
from levanter.models.rotary import RotaryEmbeddingsConfig
from levanter.utils.flop_utils import lm_flops_per_token
from levanter.utils.logging import silence_transformer_nag
from levanter.utils.types import BlockFoldable


silence_transformer_nag()
from transformers import PretrainedConfig as HfConfig  # noqa: E402
from transformers import Qwen2Config as HfQwenConfig  # noqa: E402


@LmConfig.register_subclass("qwen")
@dataclass(frozen=True)
class QwenConfig(LlamaConfig):
    """Extends LlamaConfig with Qwen specific features"""

    use_sliding_window: bool = False
    sliding_window: Optional[int] = None
    max_window_layers: int = 0  # Only apply sliding window beyond this layer

    def __post_init__(self):
        assert (
            self.num_heads % self.num_kv_heads == 0
        ), f"num_heads={self.num_heads} not divisible by num_kv_heads={self.num_kv_heads}."

    def hf_checkpoint_converter(self) -> HFCheckpointConverter["QwenConfig"]:  # type: ignore
        return HFCheckpointConverter(
            self.__class__,
            reference_checkpoint=self.reference_checkpoint,
            trust_remote_code=True,
            tokenizer=self.tokenizer if self.tokenizer else self.reference_checkpoint,
            HfConfigClass=HfQwenConfig,
        )

    @classmethod
    def from_hf_config(cls, hf_config: HfConfig):
        rope_theta = hf_config.rope_theta
        rope_config = RotaryEmbeddingsConfig.from_hf_config(rope_theta, hf_config.rope_scaling)
        return QwenConfig(
            seq_len=hf_config.max_position_embeddings,
            hidden_dim=hf_config.hidden_size,
            intermediate_dim=hf_config.intermediate_size,
            num_layers=hf_config.num_hidden_layers,
            num_heads=hf_config.num_attention_heads,
            num_kv_heads=hf_config.num_key_value_heads,
            use_sliding_window=getattr(hf_config, "use_sliding_window", False),
            sliding_window=getattr(hf_config, "sliding_window", None),
            max_window_layers=getattr(hf_config, "max_window_layers", 0),
            activation_function=hf_config.hidden_act,
            initializer_range=hf_config.initializer_range,
            layer_norm_epsilon=hf_config.rms_norm_eps,
            tie_word_embeddings=hf_config.tie_word_embeddings,
            rope=rope_config,
        )

    def to_hf_config(self, vocab_size: int, config_overrides: Optional[Dict] = None) -> HfQwenConfig:
        if config_overrides is None:
            config_overrides = {}

        rope_theta, rope_scaling = self.rope.to_hf_config()

        return HfQwenConfig(
            max_position_embeddings=self.seq_len,
            hidden_size=self.hidden_dim,
            intermediate_size=self.intermediate_dim,
            num_hidden_layers=self.num_layers,
            num_attention_heads=self.num_heads,
            num_key_value_heads=self.num_kv_heads,
            use_sliding_window=self.use_sliding_window,
            sliding_window=self.sliding_window,
            max_window_layers=self.max_window_layers,
            hidden_act=self.activation_function,
            initializer_range=self.initializer_range,
            rms_norm_eps=self.layer_norm_epsilon,
            tie_word_embeddings=self.tie_word_embeddings,
            vocab_size=vocab_size,
            rope_theta=rope_theta,
            rope_scaling=rope_scaling,
            **config_overrides,
        )

    @property
    def model_type(self) -> Type["QwenLMHeadModel"]:
        return QwenLMHeadModel

    def flops_per_token(self, vocab_size: int):
        return lm_flops_per_token(
            hidden_dim=self.hidden_dim,
            intermediate_dim=self.intermediate_dim,
            num_layers=self.num_layers,
            num_kv_heads=self.num_kv_heads,
            num_heads=self.num_heads,
            seq_len=self.seq_len,
            vocab_size=vocab_size,
            glu=True,
        )


# Modified attention class for Qwen
class QwenAttention(eqx.Module):
    config: QwenConfig = eqx.static_field()
    q_proj: hnn.Linear
    k_proj: hnn.Linear
    v_proj: hnn.Linear
    o_proj: hnn.Linear

    @staticmethod
    def init(config: QwenConfig, *, key) -> "QwenAttention":
        Embed = config.Embed
        QHeadsPerGroup = hax.Axis("q_heads_per_group", config.num_heads // config.num_kv_heads)

        k_q, k_k, k_v, k_o = jrandom.split(key, 4)
        q_proj = hnn.Linear.init(
            In=Embed,
            Out=(config.KVHeads, QHeadsPerGroup, config.HeadSize),
            key=k_q,
            use_bias=True,  # Qwen always uses bias in attention
            out_first=True,
        )
        k_proj = hnn.Linear.init(
            In=Embed, Out=(config.KVHeads, config.HeadSize), key=k_k, use_bias=True, out_first=True
        )
        v_proj = hnn.Linear.init(
            In=Embed, Out=(config.KVHeads, config.HeadSize), key=k_v, use_bias=True, out_first=True
        )
        o_proj = hnn.Linear.init(
            In=(config.Heads, config.HeadSize),
            Out=Embed,
            key=k_o,
            use_bias=False,  # Qwen doesn't use bias in o_proj
            out_first=True,
        )
        return QwenAttention(config, q_proj, k_proj, v_proj, o_proj)

    @named_call
    def __call__(
        self, x: NamedArray, mask: Optional[NamedArray | AttentionMask], layer_idx: int = 0, *, key=None
    ) -> NamedArray:
        key_q, key_k, key_v, key_o = maybe_rng_split(key, 4)

        # QKV projections
        q = self.q_proj(x, key=key_q).rearrange((..., "kv_heads", "q_heads_per_group", "position", "head_size"))
        k = self.k_proj(x, key=key_k).rearrange((..., "kv_heads", "position", "head_size"))
        v = self.v_proj(x, key=key_v).rearrange((..., "kv_heads", "position", "head_size"))

        # Apply rotary embeddings
        rot_embs = self.config.rope.build(self.config.HeadSize, q.resolve_axis("position"))
        q, k = rot_embs(self.config.HeadSize, q, k)

        k = k.rename({"position": "key_position"})
        v = v.rename({"position": "key_position"})

        # Apply sliding window attention if configured and past max_window_layers
        if (
            self.config.use_sliding_window
            and self.config.sliding_window is not None
            and layer_idx >= self.config.max_window_layers
        ):
            raise ValueError("Sliding Window Attention is not currently supported.")

        # Perform attention
        attn_output = dot_product_attention(
            "position",
            "key_position",
            "head_size",
            q,
            k,
            v,
            mask,
            attention_dtype=jnp.float32 if self.config.upcast_attn else x.dtype,
            use_flash=self.config.use_flash_attention,
            attn_backend=self.config.attn_backend,
            flash_block_size=self.config.flash_attention_block_size,
        )

        attn_output = attn_output.flatten_axes(("kv_heads", "q_heads_per_group"), "heads")
        attn_output = attn_output.astype(x.dtype)

        attn_output = self.o_proj(attn_output, key=key_o)
        return attn_output


# Modified decoder layer for Qwen
class QwenDecoderLayer(eqx.Module):
    config: QwenConfig = eqx.static_field()
    self_attn: QwenAttention
    mlp: LlamaMlp  # Can reuse Llama MLP as structure is similar
    input_layernorm: LlamaRMSNorm
    post_attention_layernorm: LlamaRMSNorm

    @staticmethod
    def init(config: QwenConfig, *, key) -> "QwenDecoderLayer":
        k_attn, k_mlp = jrandom.split(key, 2)

        attn = QwenAttention.init(config, key=k_attn)
        mlp = LlamaMlp.init(
            config.Embed,
            config.Mlp,
            config.activation_function,
            key=k_mlp,
            use_bias=config.use_bias,
        )
        ln_1 = config.mk_LayerNorm(config.Embed)
        ln_2 = config.mk_LayerNorm(config.Embed)

        return QwenDecoderLayer(config, attn, mlp, ln_1, ln_2)

    @named_call
    def __call__(self, x: NamedArray, mask: Optional[NamedArray | AttentionMask], *, key=None) -> NamedArray:
        k_attn, k_mlp = maybe_rng_split(key, 2)

        residual = x
        x = self.input_layernorm(x)
        attn_output = self.self_attn(x=x, mask=mask, key=k_attn)
        x = residual + attn_output

        residual = x
        x = self.post_attention_layernorm(x)
        mlp_output = self.mlp(x, key=k_mlp)
        output = residual + mlp_output
        return output


# Modified transformer for Qwen
class QwenTransformer(LlamaTransformer):
    config: QwenConfig = eqx.static_field()
    layers: BlockFoldable[QwenDecoderLayer]
    norm: LlamaRMSNorm

    @staticmethod
    def init(config: QwenConfig, *, key) -> "QwenTransformer":
        S = Stacked
        if not config.scan_layers:
            from haliax.nn.scan import BlockSeq

            S = BlockSeq

        # Initialize layers with their indices
        layers = S.init(config.Layers, QwenDecoderLayer, gradient_checkpointing=config.gradient_checkpointing)(
            config,
            key=shaped_rng_split(key, config.num_layers),
        )

        ln_f = config.mk_LayerNorm(config.Embed)
        return QwenTransformer(config, layers, ln_f)


# Modified LM head model for Qwen
class QwenLMHeadModel(LmHeadModel[QwenConfig], ModuleWithStateDictSerialization):
    transformer: QwenTransformer
    embeddings: LlamaEmbedding  # Can reuse Llama embeddings
    lm_head: Optional[hnn.Linear]

    @property
<<<<<<< HEAD
    def config(self):
        return self.transformer.config

    @property
    def vocab_size(self) -> int:
        return self.Vocab.size

    @property
    def Vocab(self) -> Axis:
        return self.embeddings.Vocab

=======
    def config(self) -> QwenConfig:
        return self.transformer.config

    @property
    def Vocab(self) -> Axis:
        return self.embeddings.Vocab

    def activations(
        self, input_ids: NamedArray, attn_mask: Optional[AttentionMask | NamedArray] = None, *, key=None
    ) -> NamedArray:
        """
        Compute the activations for the next token in a sequence.
        Args:
            input_ids: token IDs with shape {Pos}
            attn_mask: attention mask with shape {Pos, KeyPos}
            key: PRNGKey for random number generation

        Returns:
            NamedArray: activations with shape {Pos, Embed}

        """
        x = self.embeddings.embed(input_ids)
        x = self.transformer(x, attn_mask=attn_mask, key=key)

        return x

    def get_lm_head(self) -> hax.NamedArray:
        if self.lm_head is None:
            return self.embeddings.token_embeddings.weight
        else:
            return self.lm_head.weight

    def resize_vocab(self, new_size: int, key=None) -> "LmHeadModel[LlamaConfig]":
        new_Vocab = self.Vocab.resize(new_size)
        k1, k2 = maybe_rng_split(key, 2)
        new_embeddings = self.embeddings.resize_embeddings(new_size, key=k1)
        if self.lm_head is not None:
            new_lm_matrix = hax.tree_util.resize_axis(self.lm_head.weight, self.Vocab, new_size, key=k2)
            new_lm_head = dataclasses.replace(self.lm_head, Out=new_Vocab, weight=new_lm_matrix)
            return dataclasses.replace(self, embeddings=new_embeddings, lm_head=new_lm_head)
        else:
            return dataclasses.replace(self, embeddings=new_embeddings)

>>>>>>> d8fa2d7d
    @classmethod
    def init(cls, Vocab: Axis, config: QwenConfig, *, key) -> "QwenLMHeadModel":
        k_t, k_emb = jrandom.split(key, 2)
        transformer = QwenTransformer.init(config, key=k_t)
        embeddings = LlamaEmbedding.init(Vocab, config, key=k_emb)
        if config.tie_word_embeddings:
            lm_head = None
        else:
            lm_head = hnn.Linear.init(In=config.Embed, Out=Vocab, key=k_emb, use_bias=False, out_first=True)

        return QwenLMHeadModel(transformer, embeddings, lm_head)

<<<<<<< HEAD
    def __call__(
        self,
        input_ids: NamedArray,
        attn_mask: Optional[Union[NamedArray, AttentionMask]] = None,
        *,
        key=None,
    ) -> NamedArray:
        """
        Args:
            input_ids (NamedArray): [batch, position]
                Indices of input sequence tokens in the vocabulary.
            attn_mask (Union[NamedArray, AttentionMask], optional): [batch, position]
                Mask to avoid performing attention on the padding token indices of the encoder input.
                The attn_mask from training pipeline may be an AttentionMask object instead of NamedArray
        """
        k_t, k_head = maybe_rng_split(key, 2)
        x = self.embeddings.embed(input_ids)
        x = self.transformer(x, attn_mask=attn_mask, key=k_t)
        if self.lm_head:
            lm_logits = self.lm_head(x, key=k_head)
        else:
            lm_logits = self.embeddings.unembed(x)
        return lm_logits

    def activations(
        self, input_ids: NamedArray, attn_mask: Optional[AttentionMask | NamedArray] = None, *, key=None
    ) -> NamedArray:
        """
        Compute the activations for the next token in a sequence.
        Args:
            input_ids: token IDs with shape {Pos}
            attn_mask: attention mask with shape {Pos, KeyPos}
            key: PRNGKey for random number generation

        Returns:
            NamedArray: activations with shape {Pos, Embed}

        """
        x = self.embeddings.embed(input_ids)
        x = self.transformer(x, attn_mask=attn_mask, key=key)

        return x

    def get_lm_head(self) -> hax.NamedArray:
        if self.lm_head is None:
            return self.embeddings.token_embeddings.weight
        else:
            return self.lm_head.weight

    def resize_vocab(self, new_size: int, key=None) -> "LmHeadModel[LlamaConfig]":
        new_Vocab = self.Vocab.resize(new_size)
        k1, k2 = maybe_rng_split(key, 2)
        new_embeddings = self.embeddings.resize_embeddings(new_size, key=k1)
        if self.lm_head is not None:
            new_lm_matrix = hax.tree_util.resize_axis(self.lm_head.weight, self.Vocab, new_size, key=k2)
            new_lm_head = dataclasses.replace(self.lm_head, Out=new_Vocab, weight=new_lm_matrix)
            return dataclasses.replace(self, embeddings=new_embeddings, lm_head=new_lm_head)
        else:
            return dataclasses.replace(self, embeddings=new_embeddings)

=======
>>>>>>> d8fa2d7d
    def _state_dict_key_map(self) -> Dict[str, Optional[str]]:
        return {"transformer": "model", "embeddings": None}<|MERGE_RESOLUTION|>--- conflicted
+++ resolved
@@ -1,6 +1,6 @@
 import dataclasses
 from dataclasses import dataclass
-from typing import Dict, Optional, Type, Union
+from typing import Dict, Optional, Type
 
 import equinox as eqx
 import jax.numpy as jnp
@@ -271,21 +271,12 @@
     lm_head: Optional[hnn.Linear]
 
     @property
-<<<<<<< HEAD
     def config(self):
         return self.transformer.config
 
     @property
     def vocab_size(self) -> int:
         return self.Vocab.size
-
-    @property
-    def Vocab(self) -> Axis:
-        return self.embeddings.Vocab
-
-=======
-    def config(self) -> QwenConfig:
-        return self.transformer.config
 
     @property
     def Vocab(self) -> Axis:
@@ -327,7 +318,6 @@
         else:
             return dataclasses.replace(self, embeddings=new_embeddings)
 
->>>>>>> d8fa2d7d
     @classmethod
     def init(cls, Vocab: Axis, config: QwenConfig, *, key) -> "QwenLMHeadModel":
         k_t, k_emb = jrandom.split(key, 2)
@@ -340,68 +330,5 @@
 
         return QwenLMHeadModel(transformer, embeddings, lm_head)
 
-<<<<<<< HEAD
-    def __call__(
-        self,
-        input_ids: NamedArray,
-        attn_mask: Optional[Union[NamedArray, AttentionMask]] = None,
-        *,
-        key=None,
-    ) -> NamedArray:
-        """
-        Args:
-            input_ids (NamedArray): [batch, position]
-                Indices of input sequence tokens in the vocabulary.
-            attn_mask (Union[NamedArray, AttentionMask], optional): [batch, position]
-                Mask to avoid performing attention on the padding token indices of the encoder input.
-                The attn_mask from training pipeline may be an AttentionMask object instead of NamedArray
-        """
-        k_t, k_head = maybe_rng_split(key, 2)
-        x = self.embeddings.embed(input_ids)
-        x = self.transformer(x, attn_mask=attn_mask, key=k_t)
-        if self.lm_head:
-            lm_logits = self.lm_head(x, key=k_head)
-        else:
-            lm_logits = self.embeddings.unembed(x)
-        return lm_logits
-
-    def activations(
-        self, input_ids: NamedArray, attn_mask: Optional[AttentionMask | NamedArray] = None, *, key=None
-    ) -> NamedArray:
-        """
-        Compute the activations for the next token in a sequence.
-        Args:
-            input_ids: token IDs with shape {Pos}
-            attn_mask: attention mask with shape {Pos, KeyPos}
-            key: PRNGKey for random number generation
-
-        Returns:
-            NamedArray: activations with shape {Pos, Embed}
-
-        """
-        x = self.embeddings.embed(input_ids)
-        x = self.transformer(x, attn_mask=attn_mask, key=key)
-
-        return x
-
-    def get_lm_head(self) -> hax.NamedArray:
-        if self.lm_head is None:
-            return self.embeddings.token_embeddings.weight
-        else:
-            return self.lm_head.weight
-
-    def resize_vocab(self, new_size: int, key=None) -> "LmHeadModel[LlamaConfig]":
-        new_Vocab = self.Vocab.resize(new_size)
-        k1, k2 = maybe_rng_split(key, 2)
-        new_embeddings = self.embeddings.resize_embeddings(new_size, key=k1)
-        if self.lm_head is not None:
-            new_lm_matrix = hax.tree_util.resize_axis(self.lm_head.weight, self.Vocab, new_size, key=k2)
-            new_lm_head = dataclasses.replace(self.lm_head, Out=new_Vocab, weight=new_lm_matrix)
-            return dataclasses.replace(self, embeddings=new_embeddings, lm_head=new_lm_head)
-        else:
-            return dataclasses.replace(self, embeddings=new_embeddings)
-
-=======
->>>>>>> d8fa2d7d
     def _state_dict_key_map(self) -> Dict[str, Optional[str]]:
         return {"transformer": "model", "embeddings": None}